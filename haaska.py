--- conflicted
+++ resolved
@@ -530,9 +530,6 @@
         self._call_service('media_player/volume_set', {'volume_level': vol})
 
 
-<<<<<<< HEAD
-def mk_entity(ha, entity_id, supported_features):
-=======
 class ClimateEntity(Entity):
     def turn_on(self):
         state = self.ha.get('states/' + self.entity_id)
@@ -577,8 +574,7 @@
         self._call_service('climate/set_temperature', data)
 
 
-def mk_entity(ha, entity_id):
->>>>>>> f281fcba
+def mk_entity(ha, entity_id, supported_features):
     entity_domain = entity_id.split('.', 1)[0]
 
     domains = {'garage_door': GarageDoorEntity,
